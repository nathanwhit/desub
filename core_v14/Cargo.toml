[package]
name = "core_v14"
version = "0.1.0"
edition = "2018"

# See more keys and their definitions at https://doc.rust-lang.org/cargo/reference/manifest.html

[dependencies]
log = "0.4"
thiserror = "1.0.22"
<<<<<<< HEAD
sp_core = { package = "sp-core",  git = "https://github.com/paritytech/substrate", branch = "polkadot-v0.9.12" }
sp_runtime = { package = "sp-runtime", git = "https://github.com/paritytech/substrate", branch = "polkadot-v0.9.12" }
frame-metadata = { git = "https://github.com/paritytech/master", features = ["v14", "std", "scale-info"] }
=======
sp_core = { package = "sp-core",  git = "https://github.com/paritytech/substrate", branch = "polkadot-v0.9.9" }
sp_runtime = { package = "sp-runtime", git = "https://github.com/paritytech/substrate", branch = "polkadot-v0.9.9" }
frame-metadata = { git = "https://github.com/paritytech/frame-metadata", branch = "main", features = ["v14", "std", "scale-info"] }
>>>>>>> 8ed6b519
serde = { version = "1", features = ["derive"] }
serde_json = { version = "1", features = ["preserve_order"] }
codec = { version = "2", package = "parity-scale-codec", features = ["bit-vec"] }
hex = "0.4.3"
derive_more = "0.99.16"
scale-info = { version = "1.0.0", features = ["bit-vec", "derive"] }
bitvec = { version = "0.20.2", features = ["serde", "alloc"] }
<|MERGE_RESOLUTION|>--- conflicted
+++ resolved
@@ -7,16 +7,10 @@
 
 [dependencies]
 log = "0.4"
-thiserror = "1.0.22"
-<<<<<<< HEAD
+thiserror = "1.0.30"
 sp_core = { package = "sp-core",  git = "https://github.com/paritytech/substrate", branch = "polkadot-v0.9.12" }
 sp_runtime = { package = "sp-runtime", git = "https://github.com/paritytech/substrate", branch = "polkadot-v0.9.12" }
-frame-metadata = { git = "https://github.com/paritytech/master", features = ["v14", "std", "scale-info"] }
-=======
-sp_core = { package = "sp-core",  git = "https://github.com/paritytech/substrate", branch = "polkadot-v0.9.9" }
-sp_runtime = { package = "sp-runtime", git = "https://github.com/paritytech/substrate", branch = "polkadot-v0.9.9" }
 frame-metadata = { git = "https://github.com/paritytech/frame-metadata", branch = "main", features = ["v14", "std", "scale-info"] }
->>>>>>> 8ed6b519
 serde = { version = "1", features = ["derive"] }
 serde_json = { version = "1", features = ["preserve_order"] }
 codec = { version = "2", package = "parity-scale-codec", features = ["bit-vec"] }
